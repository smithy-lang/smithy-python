/*
 * Copyright 2022 Amazon.com, Inc. or its affiliates. All Rights Reserved.
 *
 * Licensed under the Apache License, Version 2.0 (the "License").
 * You may not use this file except in compliance with the License.
 * A copy of the License is located at
 *
 *   http://aws.amazon.com/apache2.0
 *
 * or in the "license" file accompanying this file. This file is distributed
 * on an "AS IS" BASIS, WITHOUT WARRANTIES OR CONDITIONS OF ANY KIND, either
 * express or implied. See the License for the specific language governing
 * permissions and limitations under the License.
 */

package software.amazon.smithy.python.codegen.integration;


import static java.lang.String.format;
import static software.amazon.smithy.model.knowledge.HttpBinding.Location.DOCUMENT;
import static software.amazon.smithy.model.knowledge.HttpBinding.Location.HEADER;
import static software.amazon.smithy.model.knowledge.HttpBinding.Location.LABEL;
import static software.amazon.smithy.model.knowledge.HttpBinding.Location.PAYLOAD;
import static software.amazon.smithy.model.knowledge.HttpBinding.Location.PREFIX_HEADERS;
import static software.amazon.smithy.model.knowledge.HttpBinding.Location.QUERY;
import static software.amazon.smithy.model.knowledge.HttpBinding.Location.QUERY_PARAMS;
import static software.amazon.smithy.model.traits.TimestampFormatTrait.Format;
import static software.amazon.smithy.python.codegen.integration.HttpProtocolGeneratorUtils.generateErrorDispatcher;

import java.util.List;
import java.util.Locale;
import java.util.Map;
import java.util.Optional;
import java.util.Set;
import java.util.TreeSet;
import java.util.stream.Collectors;
import software.amazon.smithy.codegen.core.CodegenException;
import software.amazon.smithy.model.knowledge.HttpBinding;
import software.amazon.smithy.model.knowledge.HttpBinding.Location;
import software.amazon.smithy.model.knowledge.HttpBindingIndex;
import software.amazon.smithy.model.knowledge.TopDownIndex;
import software.amazon.smithy.model.pattern.SmithyPattern;
import software.amazon.smithy.model.pattern.SmithyPattern.Segment;
import software.amazon.smithy.model.shapes.BigDecimalShape;
import software.amazon.smithy.model.shapes.BigIntegerShape;
import software.amazon.smithy.model.shapes.BlobShape;
import software.amazon.smithy.model.shapes.BooleanShape;
import software.amazon.smithy.model.shapes.ByteShape;
import software.amazon.smithy.model.shapes.DoubleShape;
import software.amazon.smithy.model.shapes.FloatShape;
import software.amazon.smithy.model.shapes.IntegerShape;
import software.amazon.smithy.model.shapes.ListShape;
import software.amazon.smithy.model.shapes.LongShape;
import software.amazon.smithy.model.shapes.MapShape;
import software.amazon.smithy.model.shapes.MemberShape;
import software.amazon.smithy.model.shapes.OperationShape;
import software.amazon.smithy.model.shapes.Shape;
import software.amazon.smithy.model.shapes.ShapeId;
import software.amazon.smithy.model.shapes.ShapeVisitor;
import software.amazon.smithy.model.shapes.ShortShape;
import software.amazon.smithy.model.shapes.StringShape;
import software.amazon.smithy.model.shapes.StructureShape;
import software.amazon.smithy.model.shapes.TimestampShape;
import software.amazon.smithy.model.traits.HttpTrait;
import software.amazon.smithy.model.traits.MediaTypeTrait;
import software.amazon.smithy.model.traits.StreamingTrait;
import software.amazon.smithy.python.codegen.ApplicationProtocol;
import software.amazon.smithy.python.codegen.CodegenUtils;
import software.amazon.smithy.python.codegen.GenerationContext;
import software.amazon.smithy.python.codegen.PythonWriter;
import software.amazon.smithy.python.codegen.SmithyPythonDependency;
import software.amazon.smithy.utils.CodeSection;
import software.amazon.smithy.utils.SmithyUnstableApi;
import software.amazon.smithy.utils.StringUtils;

/**
 * Abstract implementation useful for all protocols that use HTTP bindings.
 *
 * <p>This will implement any handling of components outside the request
 * body and error handling.
 */
@SmithyUnstableApi
public abstract class HttpBindingProtocolGenerator implements ProtocolGenerator {

    private final Set<Shape> serializingDocumentShapes = new TreeSet<>();
    private final Set<Shape> deserializingDocumentShapes = new TreeSet<>();

    @Override
    public ApplicationProtocol getApplicationProtocol() {
        return ApplicationProtocol.createDefaultHttpApplicationProtocol();
    }

    /**
     * Gets the default serde format for timestamps.
     *
     * @return Returns the default format.
     */
    protected abstract Format getDocumentTimestampFormat();

    /**
     * Given a context and operation, should a default input body be written.
     *
     * <p>By default, no body will be written if there are no members bound to the input.
     *
     * @param context The generation context.
     * @param operation The operation whose input is being serialized.
     * @return True if a default body should be generated.
     */
    protected boolean shouldWriteDefaultBody(GenerationContext context, OperationShape operation) {
        return HttpBindingIndex.of(context.model()).getRequestBindings(operation).isEmpty();
    }

    @Override
    public void generateRequestSerializers(GenerationContext context) {
        var topDownIndex = TopDownIndex.of(context.model());
        var delegator = context.writerDelegator();
        var configSymbol = CodegenUtils.getConfigSymbol(context.settings());
        var transportRequest = context.applicationProtocol().requestType();
        for (OperationShape operation : topDownIndex.getContainedOperations(context.settings().getService())) {
            var serFunction = getSerializationFunction(context, operation);
            var input = context.model().expectShape(operation.getInputShape());
            var inputSymbol = context.symbolProvider().toSymbol(input);
            delegator.useFileWriter(serFunction.getDefinitionFile(), serFunction.getNamespace(), writer -> {
                writer.pushState(new RequestSerializerSection(operation));
                writer.write("""
                    async def $L(input: $T, config: $T) -> $T:
                        ${C|}
                    """, serFunction.getName(), inputSymbol, configSymbol, transportRequest,
                    writer.consumer(w -> generateRequestSerializer(context, operation, w)));
                writer.popState();
            });
        }
        generateDocumentBodyShapeSerializers(context, serializingDocumentShapes);
    }

    /**
     * Generates the content of the operation request serializer.
     *
     * <p>Serialization of the http-level components will be inline
     * since there isn't any use for them elsewhere. Serialization
     * of document body components should be delegated, however,
     * as they will need to be re-used in all likelihood.
     *
     * <p>This function has the following in scope:
     * <ul>
     *     <li>input - the operation's input</li>
     *     <li>config - the client config</li>
     * </ul>
     */
    private void generateRequestSerializer(
        GenerationContext context,
        OperationShape operation,
        PythonWriter writer
    ) {
        var httpTrait = operation.expectTrait(HttpTrait.class);
        var bindingIndex = HttpBindingIndex.of(context.model());
        serializePath(context, writer, operation, bindingIndex);
        serializeQuery(context, writer, operation, bindingIndex);
        serializeBody(context, writer, operation, bindingIndex);
        serializeHeaders(context, writer, operation, bindingIndex);

        writer.addDependency(SmithyPythonDependency.SMITHY_PYTHON);
        writer.addImport("smithy_python._private.http", "HttpRequest", "_HttpRequest");
        writer.addImport("smithy_python._private.http", "URI", "_URI");

        writer.write("""
            return _HttpRequest(
                destination=_URI(
                    host="",
                    path=path,
                    scheme="https",
                    query=query,
                ),
                method=$S,
                fields=headers,
                body=body,
            )
            """, httpTrait.getMethod());
    }

    /**
     * A section that controls writing out the entire serialization function.
     *
     * @param operation The operation whose serializer is being generated.
     */
    public record RequestSerializerSection(OperationShape operation) implements CodeSection {}

    /**
     * Serializes headers, including standard headers like content-type
     * and protocol-specific standard headers.
     */
    private void serializeHeaders(
        GenerationContext context,
        PythonWriter writer,
        OperationShape operation,
        HttpBindingIndex bindingIndex
    ) {
        writer.pushState(new SerializeFieldsSection(operation));
<<<<<<< HEAD
        // TODO: map headers from inputs
        // TODO: write out default http and protocol headers
        writer.addImport("smithy_python._private.http", "Fields");
        writer.write("headers = Fields()");
=======
        writer.addImport("smithy_python.interfaces.http", "HeadersList", "_HeadersList");
        writer.write("""
            headers: _HeadersList = [
                ${C|}
                ${C|}
                ${C|}
            ]

            """,
            writer.consumer(w -> writeContentType(context, w, operation)),
            writer.consumer(w -> writeContentLength(context, w, operation)),
            writer.consumer(w -> writeDefaultHeaders(context, w, operation)));
            serializeIndividualHeaders(context, writer, operation);
            serializePrefixHeaders(context, writer, operation);
>>>>>>> d771a8ef
        writer.popState();
    }

    /**
     * Gets the default content-type when a document is synthesized in the body.
     *
     * @return Returns the default content-type.
     */
    protected abstract String getDocumentContentType();

    private void writeContentType(GenerationContext context, PythonWriter writer, OperationShape operation) {
        if (isStreamingPayloadInput(context, operation)) {
            return;
        }
        var httpIndex = HttpBindingIndex.of(context.model());
        var optionalContentType = httpIndex.determineRequestContentType(operation, getDocumentContentType());
        if (optionalContentType.isEmpty() && shouldWriteDefaultBody(context, operation)) {
            optionalContentType = Optional.of(getDocumentContentType());
        }
        optionalContentType.ifPresent(contentType -> writer.write("('Content-Type', $S),", contentType));
    }

    private void writeContentLength(GenerationContext context, PythonWriter writer, OperationShape operation) {
        if (isStreamingPayloadInput(context, operation)) {
            return;
        }
        var hasBodyBindings = HttpBindingIndex.of(context.model())
            .getRequestBindings(operation).values().stream()
            .anyMatch(binding -> binding.getLocation() == PAYLOAD || binding.getLocation() == DOCUMENT);

        if (hasBodyBindings) {
            writer.write("('Content-Length', str(len(body))),");
        }
    }

    private boolean isStreamingPayloadInput(GenerationContext context, OperationShape operation) {
        var payloadBinding = HttpBindingIndex.of(context.model()).getRequestBindings(operation, PAYLOAD);
        if (payloadBinding.isEmpty()) {
            return false;
        }
        return payloadBinding.get(0).getMember().getMemberTrait(context.model(), StreamingTrait.class).isPresent();
    }

    /**
     * Writes any additional HTTP input headers required by the protocol implementation.
     *
     * @param context The generation context.
     * @param writer The writer to write to.
     * @param operation The operation whose input is being generated.
     */
    protected void writeDefaultHeaders(GenerationContext context, PythonWriter writer, OperationShape operation) {
    }

    private void serializeIndividualHeaders(GenerationContext context, PythonWriter writer, OperationShape operation) {
        var index = HttpBindingIndex.of(context.model());
        var headerBindings = index.getRequestBindings(operation, HEADER);
        for (HttpBinding binding : headerBindings) {
            var target = context.model().expectShape(binding.getMember().getTarget());
            boolean accessFalsey = !(target.isStringShape() || target.isListShape());

            CodegenUtils.accessStructureMember(context, writer, "input", binding.getMember(), accessFalsey, () -> {
                var pythonName = context.symbolProvider().toMemberName(binding.getMember());

                if (target.isListShape()) {
                    var listMember = target.asListShape().get().getMember();
                    var listTarget = context.model().expectShape(listMember.getTarget());
                    var inputValue = listTarget.accept(new HttpMemberSerVisitor(
                        context, writer, binding.getLocation(), "e", listMember,
                        getDocumentTimestampFormat()));

                    var trailer = listTarget.isStringShape() ? " if e" : "";
                    writer.write("""
                        headers.extend(($S, $L) for e in input.$L$L)
                        """, binding.getLocationName(), inputValue, pythonName, trailer);
                } else {
                    var dataSource = "input." + pythonName;
                    var inputValue = target.accept(new HttpMemberSerVisitor(
                        context, writer, binding.getLocation(), dataSource, binding.getMember(),
                        getDocumentTimestampFormat()));
                    writer.write("headers.append(($S, $L))", binding.getLocationName(), inputValue);
                }
            });
        }
    }

    private void serializePrefixHeaders(GenerationContext context, PythonWriter writer, OperationShape operation) {
        var index = HttpBindingIndex.of(context.model());
        var prefixHeaderBindings = index.getRequestBindings(operation, PREFIX_HEADERS);
        for (HttpBinding binding : prefixHeaderBindings) {
            CodegenUtils.accessStructureMember(context, writer, "input", binding.getMember(), () -> {
                var pythonName = context.symbolProvider().toMemberName(binding.getMember());
                var target = context.model().expectShape(binding.getMember().getTarget(), MapShape.class);
                var valueTarget = context.model().expectShape(target.getValue().getTarget());
                var inputValue = valueTarget.accept(new HttpMemberSerVisitor(
                    context, writer, binding.getLocation(), "v", target.getValue(),
                    getDocumentTimestampFormat()));
                writer.write("""
                    headers.extend((f'$L{k}', $L) for k, v in input.$L.items() if v)
                    """, binding.getLocationName(
                ), inputValue, pythonName);
            });
        }

    }

    /**
     * A section that controls serializing HTTP fields, namely headers.
     *
     * <p>By default, it handles setting protocol default values and values based on
     * the smithy.api#httpHeader and smithy.api#httpPrefixHeaders traits.
     *
     * @param operation The operation whose fields section is being generated.
     */
    public record SerializeFieldsSection(OperationShape operation) implements CodeSection {}

    /**
     * Serializes the path, including resolving any path bindings.
     */
    private void serializePath(
        GenerationContext context,
        PythonWriter writer,
        OperationShape operation,
        HttpBindingIndex bindingIndex
    ) {
        writer.pushState(new SerializePathSection(operation));

        // Get a map of member name to label bindings. The URI pattern we fetch uses the member name
        // for the content of label segments, so this lets us look up the extra info we need for those.
        var labelBindings = bindingIndex.getRequestBindings(operation, LABEL).stream()
            .collect(Collectors.toMap(HttpBinding::getMemberName, httpBinding -> httpBinding));

        // Build up a format string that will produce the path. We could have used an f-string, but they end up
        // taking a ton of space and aren't easily formatted. Using .format results in something that is much
        // easier to grok.
        var formatString = new StringBuilder();
        var uri = operation.expectTrait(HttpTrait.class).getUri();
        for (SmithyPattern.Segment segment : uri.getSegments()) {
            formatString.append("/");
            if (segment.isLabel()) {
                var httpBinding = labelBindings.get(segment.getContent());
                var memberName = context.symbolProvider().toMemberName(httpBinding.getMember());

                // Pattern members must be non-empty and non-none, so we assert that here.
                // Note that we've not actually started writing the format string out yet, which
                // is why we can just write out these guard clauses here.
                writer.write("""
                    if not input.$1L:
                        raise $2T("$1L must not be empty.")
                    """, memberName, CodegenUtils.getServiceError(context.settings()));

                // We're creating an f-string, so here we just put the contents inside some brackets to allow
                // for string interpolation.
                formatString.append("{");
                formatString.append(memberName);
                formatString.append("}");
            } else {
                // Static segments just get inserted literally.
                formatString.append(segment.getContent());
            }
        }

        if (uri.getLabels().isEmpty()) {
            writer.write("path = $S", formatString.toString());
            writer.popState();
            return;
        }

        // Write out the f-string
        writer.openBlock("path = $S.format(", ")", formatString.toString(), () -> {
            writer.addStdlibImport("urllib.parse", "quote", "urlquote");
            for (Segment labelSegment : uri.getLabels()) {
                var httpBinding = labelBindings.get(labelSegment.getContent());
                var memberName = context.symbolProvider().toMemberName(httpBinding.getMember());

                // urllib.parse.quote will, by default, allow forward slashes. This is fine for
                // greedy labels, which are expected to contain multiple segments. But normal
                // labels aren't allowed to contain multiple segments, so we need to encode them
                // there too. We do this here by adding a conditional argument specifying no safe
                // characters.
                var urlSafe = labelSegment.isGreedyLabel() ? "" : ", safe=''";

                var dataSource = "input." + memberName;
                var target = context.model().expectShape(httpBinding.getMember().getTarget());
                var inputValue = target.accept(new HttpMemberSerVisitor(
                    context, writer, httpBinding.getLocation(), dataSource, httpBinding.getMember(),
                    getDocumentTimestampFormat()));
                writer.write("$1L=urlquote($3L$2L),", memberName, urlSafe, inputValue);
            }
        });

        writer.popState();
    }

    /**
     * A section that controls path serialization.
     *
     * <p>By default, it handles setting static values and labels based on
     * the smithy.api#http and smithy.api#httpLabel traits.
     *
     * @param operation The operation whose path section is being generated.
     */
    public record SerializePathSection(OperationShape operation) implements CodeSection {}

    /**
     * Serializes the query in the form of a list of tuples.
     */
    private void serializeQuery(
        GenerationContext context,
        PythonWriter writer,
        OperationShape operation,
        HttpBindingIndex bindingIndex
    ) {
        writer.pushState(new SerializeQuerySection(operation));
        writer.writeInline("query_params: list[tuple[str, str | None]] = [");
        var httpTrait = operation.expectTrait(HttpTrait.class);
        for (Map.Entry<String, String> entry : httpTrait.getUri().getQueryLiterals().entrySet()) {
            if (StringUtils.isBlank(entry.getValue())) {
                writer.write("($S, None),", entry.getKey());
            } else {
                writer.write("($S, $S),", entry.getKey(), entry.getValue());
            }
        }
        writer.write("]\n");

        serializeIndividualQueryParams(context, writer, operation, bindingIndex);
        serializeQueryParamsMap(context, writer, operation, bindingIndex);

        writer.addStdlibImport("urllib.parse", "quote", "urlquote");
        writer.write("""
            query: str = ""
            for i, param in enumerate(query_params):
                if i != 0:
                    query += "&"
                if param[1] is None:
                    query += urlquote(param[0], safe='')
                else:
                    query += f"{urlquote(param[0], safe='')}={urlquote(param[1], safe='')}"
            """);
        writer.popState();
    }

    private void serializeIndividualQueryParams(
        GenerationContext context,
        PythonWriter writer,
        OperationShape operation,
        HttpBindingIndex bindingIndex
    ) {
        var queryBindings = bindingIndex.getRequestBindings(operation, QUERY);
        for (HttpBinding binding : queryBindings) {
            var memberName = context.symbolProvider().toMemberName(binding.getMember());
            var locationName = binding.getLocationName();
            var target = context.model().expectShape(binding.getMember().getTarget());

            CodegenUtils.accessStructureMember(context, writer, "input", binding.getMember(), () -> {
                if (target.isListShape()) {
                    var listMember = target.asListShape().get().getMember();
                    var listTarget = context.model().expectShape(listMember.getTarget());
                    var memberSerializer = listTarget.accept(new HttpMemberSerVisitor(
                        context, writer, QUERY, "e", listMember,
                        getDocumentTimestampFormat()));
                    writer.write("query_params.extend(($S, $L) for e in input.$L)",
                        locationName, memberSerializer, memberName);
                } else {
                    var memberSerializer = target.accept(new HttpMemberSerVisitor(
                        context, writer, QUERY, "input." + memberName, binding.getMember(),
                        getDocumentTimestampFormat()));
                    writer.write("query_params.append(($S, $L))", locationName, memberSerializer);
                }
            });
        }
    }

    private void serializeQueryParamsMap(
        GenerationContext context,
        PythonWriter writer,
        OperationShape operation,
        HttpBindingIndex bindingIndex
    ) {
        var queryMapBindings = bindingIndex.getRequestBindings(operation, QUERY_PARAMS);
        for (HttpBinding binding : queryMapBindings) {
            var memberName = context.symbolProvider().toMemberName(binding.getMember());
            var mapShape = context.model().expectShape(binding.getMember().getTarget(), MapShape.class);
            var mapTarget = context.model().expectShape(mapShape.getValue().getTarget());

            CodegenUtils.accessStructureMember(context, writer, "input", binding.getMember(), () -> {
                if (mapTarget.isListShape()) {
                    var listMember = mapTarget.asListShape().get().getMember();
                    var listMemberTarget = context.model().expectShape(listMember.getTarget());
                    var memberSerializer = listMemberTarget.accept(new HttpMemberSerVisitor(
                        context, writer, QUERY, "v", listMember,
                        getDocumentTimestampFormat()));
                    writer.write("query_params.extend((k, $1L) for k in input.$2L for v in input.$2L[k])",
                        memberSerializer, memberName);
                } else {
                    var memberSerializer = mapTarget.accept(new HttpMemberSerVisitor(
                        context, writer, QUERY, "v", mapShape.getValue(),
                        getDocumentTimestampFormat()));
                    writer.write("query_params.extend((k, $L) for k, v in input.$L.items())",
                        memberSerializer, memberName);
                }
            });
        }
    }

    /**
     * A section that controls query serialization.
     *
     * <p>By default, it handles setting static values and key-value pairs based on
     * smithy.api#httpQuery and smithy.api#httpQueryParams.
     *
     * @param operation The operation whose query section is being generated.
     */
    public record SerializeQuerySection(OperationShape operation) implements CodeSection {}

    /**
     * Orchestrates body serialization.
     *
     * <p>The format of the body is going to be dependent on the specific
     * protocol, so this delegates out to implementors.
     */
    private void serializeBody(
        GenerationContext context,
        PythonWriter writer,
        OperationShape operation,
        HttpBindingIndex bindingIndex
    ) {
        writer.pushState(new SerializeBodySection(operation));
        writer.addStdlibImport("typing", "Any");
        writer.write("body: Any = b''");

        var documentBindings = bindingIndex.getRequestBindings(operation, DOCUMENT);
        if (!documentBindings.isEmpty() || shouldWriteDefaultBody(context, operation)) {
            serializeDocumentBody(context, writer, operation, documentBindings);
            for (HttpBinding binding : documentBindings) {
                var target = context.model().expectShape(binding.getMember().getTarget());
                serializingDocumentShapes.add(target);
            }
        }

        var payloadBindings = bindingIndex.getRequestBindings(operation, PAYLOAD);
        if (!payloadBindings.isEmpty()) {
            var binding = payloadBindings.get(0);
            serializePayloadBody(context, writer, operation, binding);
            var target = context.model().expectShape(binding.getMember().getTarget());
            serializingDocumentShapes.add(target);
        }
        writer.popState();
    }

    /**
     * A section that controls serializing the request body.
     *
     * <p>By default, it handles calling out to body serialization functions for every
     * input member that is bound to the document, or which uses the smithy.api#httpPayload
     * trait.
     *
     * @param operation The operation whose body section is being generated.
     */
    public record SerializeBodySection(OperationShape operation) implements CodeSection {}

    /**
     * Writes the code needed to serialize a protocol input document.
     *
     * <p>Implementations of this method are expected to set a value to the
     * {@code body} variable that will be serialized as the request body.
     * This variable will already be defined in scope.
     *
     * <p>Implementations MUST properly fill the body parameter even if no
     * document bindings are present.
     *
     * <p>For example:
     *
     * <pre>{@code
     * body_params: dict[str, Any] = {}
     *
     * if input.spam:
     *   body_params['spam'] = input.spam;
     *
     * body = json.dumps(body_params).encode('utf-8');
     * }</pre>
     * @param context The generation context.
     * @param writer The writer to write to.
     * @param operation The operation whose input is being generated.
     * @param documentBindings The bindings to place in the document.
     */
    protected abstract void serializeDocumentBody(
        GenerationContext context,
        PythonWriter writer,
        OperationShape operation,
        List<HttpBinding> documentBindings
    );

    /**
     * Generates serialization functions for shapes in the given set.
     *
     * <p>These are the functions that serializeDocumentBody will call out to.
     *
     * @param context The generation context.
     * @param shapes The shapes to generate deserialization for.
     */
    protected abstract void generateDocumentBodyShapeSerializers(
        GenerationContext context,
        Set<Shape> shapes
    );

    /**
     * Writes the code needed to serialize the input payload of a request.
     *
     * <p>Implementations of this method are expected to set a value to the
     * {@code body} variable that will be serialized as the request body.
     * This variable will already be defined in scope.
     *
     * <p>For example:
     *
     * <pre>{@code
     * body = b64encode(input.body)
     * }</pre>
     * @param context The generation context.
     * @param writer The writer to write to.
     * @param operation The operation whose input is being generated.
     * @param payloadBinding The payload binding to serialize.
     */
    protected void serializePayloadBody(
        GenerationContext context,
        PythonWriter writer,
        OperationShape operation,
        HttpBinding payloadBinding
    ) {
        // TODO: implement this
    }

    @Override
    public void generateResponseDeserializers(GenerationContext context) {
        var topDownIndex = TopDownIndex.of(context.model());
        var service = context.settings().getService(context.model());
        var deserializingErrorShapes = new TreeSet<ShapeId>();
        for (OperationShape operation : topDownIndex.getContainedOperations(context.settings().getService())) {
            generateOperationResponseDeserializer(context, operation);
            deserializingErrorShapes.addAll(operation.getErrors(service));
        }
        for (ShapeId errorId : deserializingErrorShapes) {
            var error = context.model().expectShape(errorId, StructureShape.class);
            generateErrorResponseDeserializer(context, error);
        }
        generateDocumentBodyShapeDeserializers(context, deserializingDocumentShapes);
    }

    /**
     * Generates the content of the operation response deserializer.
     *
     * <p>Deserialization of the http-level components will be inline
     * since there isn't any use for them elsewhere. Deserialization
     * of document body components should be delegated, however,
     * as they will need to be re-used in all likelihood.
     *
     * <p>This function has the following in scope:
     * <ul>
     *     <li>http_response - the http-level response</li>
     *     <li>config - the client config</li>
     * </ul>
     */
    private void generateOperationResponseDeserializer(
        GenerationContext context,
        OperationShape operation
    ) {
        var delegator = context.writerDelegator();
        var deserFunction = getDeserializationFunction(context, operation);
        var output = context.model().expectShape(operation.getOutputShape());
        var outputSymbol = context.symbolProvider().toSymbol(output);
        var transportResponse = context.applicationProtocol().responseType();
        var configSymbol = CodegenUtils.getConfigSymbol(context.settings());
        var httpTrait = operation.expectTrait(HttpTrait.class);
        var errorFunction = context.protocolGenerator().getErrorDeserializationFunction(context, operation);
        delegator.useFileWriter(deserFunction.getDefinitionFile(), deserFunction.getNamespace(), writer -> {
            writer.pushState(new ResponseDeserializerSection(operation));
            writer.addStdlibImport("typing", "Any");
            writer.write("""
                async def $L(http_response: $T, config: $T) -> $T:
                    if http_response.status != $L and http_response.status >= 300:
                        raise await $T(http_response, config)

                    kwargs: dict[str, Any] = {}

                    ${C|}

                """, deserFunction.getName(), transportResponse, configSymbol,
                outputSymbol, httpTrait.getCode(), errorFunction,
                writer.consumer(w -> generateHttpResponseDeserializer(context, writer, operation)));
            writer.popState();
        });
        generateErrorDispatcher(context, operation, this::getErrorCode, this::resolveErrorCodeAndMessage);
    }

    /**
     * A section that controls writing out the entire deserialization function for an operation.
     *
     * @param operation The operation whose deserializer is being generated.
     */
    public record ResponseDeserializerSection(OperationShape operation) implements CodeSection {}

    private void generateErrorResponseDeserializer(GenerationContext context, StructureShape error) {
        var deserFunction = getErrorDeserializationFunction(context, error);
        var errorSymbol = context.symbolProvider().toSymbol(error);
        var delegator = context.writerDelegator();
        var transportResponse = context.applicationProtocol().responseType();
        var configSymbol = CodegenUtils.getConfigSymbol(context.settings());
        delegator.useFileWriter(deserFunction.getDefinitionFile(), deserFunction.getNamespace(), writer -> {
            writer.pushState(new ErrorDeserializerSection(error));
            writer.addStdlibImport("typing", "Any");
            writer.write("""
                async def $L(
                    http_response: $T,
                    config: $T,
                    parsed_body: Document | None,
                    default_message: str,
                ) -> $T:
                    kwargs: dict[str, Any] = {"message": default_message}

                    ${C|}

                """, deserFunction.getName(), transportResponse, configSymbol, errorSymbol,
                writer.consumer(w -> generateHttpResponseDeserializer(context, writer, error)));
            writer.popState();
        });
    }

    /**
     * A section that controls writing out the entire deserialization function for an error.
     *
     * @param error The error whose deserializer is being generated.
     */
    public record ErrorDeserializerSection(StructureShape error) implements CodeSection {}

    private void generateHttpResponseDeserializer(
        GenerationContext context,
        PythonWriter writer,
        Shape operationOrError
    ) {
        var bindingIndex = HttpBindingIndex.of(context.model());

        var outputShape = operationOrError;
        if (operationOrError.isOperationShape()) {
            outputShape = context.model().expectShape(operationOrError.asOperationShape().get().getOutputShape());
        }
        var outputSymbol = context.symbolProvider().toSymbol(outputShape);

        writer.write("""
            ${C|}

            ${C|}

            ${C|}

            return $T(**kwargs)
            """,
            writer.consumer(w -> deserializeBody(context, w, operationOrError, bindingIndex)),
            writer.consumer(w -> deserializeHeaders(context, w, operationOrError, bindingIndex)),
            writer.consumer(w -> deserializeStatusCode(context, w, operationOrError, bindingIndex)),
            outputSymbol);
    }

    /**
     * Maps error shapes to their error codes.
     *
     * <p>By default, this returns the error shape's name.
     *
     * @param error The error shape.
     * @return The wire code matching the error shape.
     */
    protected String getErrorCode(StructureShape error) {
        return error.getId().getName();
    }

    /**
     * Resolves the error code and message into the {@literal code} and {@literal message}
     * variables, respectively.
     *
     * @param context The generation context.
     * @param writer The writer to write to.
     */
    protected abstract void resolveErrorCodeAndMessage(
        GenerationContext context,
        PythonWriter writer
    );

    private void deserializeHeaders(
        GenerationContext context,
        PythonWriter writer,
        Shape operationOrError,
        HttpBindingIndex bindingIndex
    ) {
        writer.pushState(new DeserializeFieldsSection(operationOrError));
        var individualBindings = bindingIndex.getResponseBindings(operationOrError, HEADER);
        var prefixBindings = bindingIndex.getResponseBindings(operationOrError, PREFIX_HEADERS);

        if (!individualBindings.isEmpty() || !prefixBindings.isEmpty()) {
            writer.write("""
            for fld in http_response.fields:
                for key, value in fld.as_tuples():
                    _key_lowercase = key.lower()
                    ${C|}
                    ${C|}
            """,
                writer.consumer(w -> deserializeIndividualHeaders(context, w, individualBindings)),
                writer.consumer(w -> deserializePrefixHeaders(context, w, prefixBindings))
            );
        }

        writer.popState();
    }

    /**
     * This implements deserialization for the {@literal httpHeader} trait.
     *
     * <p>See also: <a href="https://smithy.io/2.0/spec/http-bindings.html#httpheader-trait">Smithy httpHeader docs</a>
     */
    private void deserializeIndividualHeaders(
        GenerationContext context,
        PythonWriter writer,
        List<HttpBinding> bindings
    ) {
        if (bindings.isEmpty()) {
            return;
        }
        writer.openBlock("match _key_lowercase:", "", () -> {
            for (HttpBinding binding : bindings) {
                // The httpHeader trait can be bound to a list, but not other
                // collection types.
                var target = context.model().expectShape(binding.getMember().getTarget());
                var memberName = context.symbolProvider().toMemberName(binding.getMember());
                var locationName = binding.getLocationName().toLowerCase(Locale.US);
                var deserVisitor = new HttpMemberDeserVisitor(
                    context, writer, binding.getLocation(), "value", binding.getMember(),
                    getDocumentTimestampFormat()
                );
                var targetHandler = target.accept(deserVisitor);
                if (target.isListShape()) {
                    // A header list can be a comma-delimited single entry, a set of entries with
                    // the same header key, or a combination of the two.
                    writer.write("""
                    case $1S:
                        _$2L = $3L
                        if $2S not in kwargs:
                            kwargs[$2S] = _$2L
                        else:
                            kwargs[$2S].extend(_$2L)

                    """, locationName, memberName, targetHandler);
                } else {
                    writer.write("""
                    case $1S:
                        kwargs[$2S] = $3L

                    """, locationName, memberName, targetHandler);
                }
            }
        });

    }

    /**
     * This implements deserialization for the {@literal httpPrefixHeaders} trait.
     *
     * <p>See also: <a href="https://smithy.io/2.0/spec/http-bindings.html#httpprefixheaders-trait">Smithy
     * httpPrefixHeaders docs</a>
     */
    private void deserializePrefixHeaders(
        GenerationContext context,
        PythonWriter writer,
        List<HttpBinding> bindings
    ) {
        for (HttpBinding binding : bindings) {
            var bindingTarget = context.model().expectShape(binding.getMember().getTarget()).asMapShape().get();
            var mapTarget = context.model().expectShape(bindingTarget.getValue().getTarget());
            var memberName = context.symbolProvider().toMemberName(binding.getMember());
            var locationName = binding.getLocationName().toLowerCase(Locale.US);
            var deserVisitor = new HttpMemberDeserVisitor(
                context, writer, binding.getLocation(), "value", bindingTarget.getValue(),
                getDocumentTimestampFormat()
            );
            // Prefix headers can only be maps of string to string, and they can't be sparse.
            writer.write("""
                if _key_lowercase.startswith($1S):
                    if $2S not in kwargs:
                        kwargs[$2S] = {}
                    kwargs[$2S][key[$3L:]] = $4L

                """, locationName, memberName, locationName.length(), mapTarget.accept(deserVisitor));
        }
    }

    /**
     * A section that controls deserializing HTTP fields, namely headers.
     *
     * <p>By default, it handles values based on smithy.api#httpHeader and
     * smithy.api#httpPrefixHeaders traits.
     *
     * @param operationOrError The operation or error whose fields section is being generated.
     */
    public record DeserializeFieldsSection(Shape operationOrError) implements CodeSection {}

    private void deserializeStatusCode(
        GenerationContext context,
        PythonWriter writer,
        Shape operationOrError,
        HttpBindingIndex bindingIndex
    ) {
        writer.pushState(new DeserializeStatusCodeSection(operationOrError));
        var statusBinding = bindingIndex.getResponseBindings(operationOrError, Location.RESPONSE_CODE);
        if (!statusBinding.isEmpty()) {
            var statusMember = context.symbolProvider().toMemberName(statusBinding.get(0).getMember());
            writer.write("kwargs[$S] = http_response.status", statusMember);
        }
        writer.popState();
    }

    /**
     * A section that controls deserializing the HTTP status code.
     *
     * @param operationOrError The operation or error whose status code section is being generated.
     */
    public record DeserializeStatusCodeSection(Shape operationOrError) implements CodeSection {}

    private void deserializeBody(
        GenerationContext context,
        PythonWriter writer,
        Shape operationOrError,
        HttpBindingIndex bindingIndex
    ) {
        writer.pushState(new DeserializeBodySection(operationOrError));
        var documentBindings = bindingIndex.getResponseBindings(operationOrError, DOCUMENT);
        if (!documentBindings.isEmpty()) {
            deserializeDocumentBody(context, writer, operationOrError, documentBindings);
            for (HttpBinding binding : documentBindings) {
                var target = context.model().expectShape(binding.getMember().getTarget());
                deserializingDocumentShapes.add(target);
            }
        }

        var payloadBindings = bindingIndex.getResponseBindings(operationOrError, PAYLOAD);
        if (!payloadBindings.isEmpty()) {
            var binding = payloadBindings.get(0);
            deserializePayloadBody(context, writer, operationOrError, binding);
            var target = context.model().expectShape(binding.getMember().getTarget());
            deserializingDocumentShapes.add(target);
        }
        writer.popState();
    }

    /**
     * A section that controls deserializing the response body.
     *
     * <p>By default, it handles calling out to body deserialization functions for every
     * output member that is bound to the document, or which uses the smithy.api#httpPayload
     * trait.
     *
     * @param operationOrError The operation or error whose body section is being generated.
     */
    public record DeserializeBodySection(Shape operationOrError) implements CodeSection {}

    /**
     * Writes the code needed to deserialize a protocol output document.
     *
     * <p>The contents of the response body will be available in the
     * {@code http_response} variable.
     *
     * <p>For example:
     *
     * <pre>{@code
     * data = json.loads(http_response.consume_body().decode('utf-8'))
     * if 'spam' in data:
     *     kwargs['spam'] = data['spam']
     * }</pre>
     * @param context The generation context.
     * @param writer The writer to write to.
     * @param operationOrError The operation or error whose output document is being deserialized.
     * @param documentBindings The bindings to read from the document.
     */
    protected abstract void deserializeDocumentBody(
        GenerationContext context,
        PythonWriter writer,
        Shape operationOrError,
        List<HttpBinding> documentBindings
    );


    /**
     * Generates deserialization functions for shapes in the given set.
     *
     * <p>These are the functions that deserializeDocumentBody will call out to.
     *
     * @param context The generation context.
     * @param shapes The shapes to generate deserialization for.
     */
    protected abstract void generateDocumentBodyShapeDeserializers(
        GenerationContext context,
        Set<Shape> shapes
    );

    /**
     * Writes the code needed to deserialize the output payload of a response.
     *
     * @param context The generation context.
     * @param writer The writer to write to.
     * @param operationOrError The operation or error whose output payload is being deserialized.
     * @param binding The payload binding to deserialize.
     */
    protected void deserializePayloadBody(
        GenerationContext context,
        PythonWriter writer,
        Shape operationOrError,
        HttpBinding binding
    ) {
        // TODO: implement payload deserialization
        // This will have a default implementation since it'll mostly be standard
    }

    /**
     * Given context and a source of data, generate an input value provider for the
     * shape. This may use native types or invoke complex type serializers to
     * manipulate the dataSource into the proper input content.
     */
    private static class HttpMemberSerVisitor extends ShapeVisitor.Default<String> {
        private final GenerationContext context;
        private final PythonWriter writer;
        private final String dataSource;
        private final Location bindingType;
        private final MemberShape member;
        private final Format defaultTimestampFormat;

        /**
         * @param context The generation context.
         * @param writer The writer to add dependencies to.
         * @param bindingType How this value is bound to the operation input.
         * @param dataSource The in-code location of the data to provide an output of
         *                   ({@code input.foo}, {@code entry}, etc.)
         * @param member The member that points to the value being provided.
         * @param defaultTimestampFormat The default timestamp format to use.
         */
        HttpMemberSerVisitor(
            GenerationContext context,
            PythonWriter writer,
            Location bindingType,
            String dataSource,
            MemberShape member,
            Format defaultTimestampFormat
        ) {
            this.context = context;
            this.writer = writer;
            this.dataSource = dataSource;
            this.bindingType = bindingType;
            this.member = member;
            this.defaultTimestampFormat = defaultTimestampFormat;
        }

        @Override
        protected String getDefault(Shape shape) {
            var protocolName = context.protocolGenerator().getName();
            throw new CodegenException(String.format(
                "Unsupported %s binding of %s to %s in %s using the %s protocol",
                bindingType, member.getMemberName(), shape.getType(), member.getContainer(), protocolName));
        }

        @Override
        public String blobShape(BlobShape shape) {
            if (member.getMemberTrait(context.model(), StreamingTrait.class).isPresent()) {
                return dataSource;
            }
            writer.addStdlibImport("base64", "b64encode");
            return format("b64encode(%s).decode('utf-8')", dataSource);
        }

        @Override
        public String booleanShape(BooleanShape shape) {
            return String.format("('true' if %s else 'false')", dataSource);
        }

        @Override
        public String stringShape(StringShape shape) {
            if (bindingType == Location.HEADER) {
                if (shape.hasTrait(MediaTypeTrait.class)) {
                    writer.addStdlibImport("base64", "b64encode");
                    return format("b64encode(%s.encode('utf-8')).decode('utf-8')", dataSource);
                }
            }
            return dataSource;
        }

        @Override
        public String byteShape(ByteShape shape) {
            // TODO: perform bounds checks
            return integerShape();
        }

        @Override
        public String shortShape(ShortShape shape) {
            // TODO: perform bounds checks
            return integerShape();
        }

        @Override
        public String integerShape(IntegerShape shape) {
            // TODO: perform bounds checks
            return integerShape();
        }

        @Override
        public String longShape(LongShape shape) {
            // TODO: perform bounds checks
            return integerShape();
        }

        @Override
        public String bigIntegerShape(BigIntegerShape shape) {
            return integerShape();
        }

        private String integerShape() {
            return String.format("str(%s)", dataSource);
        }

        @Override
        public String floatShape(FloatShape shape) {
            // TODO: use strict parsing
            return floatShapes();
        }

        @Override
        public String doubleShape(DoubleShape shape) {
            // TODO: use strict parsing
            return floatShapes();
        }

        @Override
        public String bigDecimalShape(BigDecimalShape shape) {
            return floatShapes();
        }

        private String floatShapes() {
            writer.addDependency(SmithyPythonDependency.SMITHY_PYTHON);
            writer.addImport("smithy_python.utils", "serialize_float");
            return String.format("serialize_float(%s)", dataSource);
        }

        @Override
        public String timestampShape(TimestampShape shape) {
            var httpIndex = HttpBindingIndex.of(context.model());
            var format = switch (bindingType) {
                case HEADER -> httpIndex.determineTimestampFormat(member, bindingType, Format.HTTP_DATE);
                case LABEL -> httpIndex.determineTimestampFormat(member, bindingType, defaultTimestampFormat);
                case QUERY -> httpIndex.determineTimestampFormat(member, bindingType, Format.DATE_TIME);
                default ->
                    throw new CodegenException("Unexpected named member shape binding location `" + bindingType + "`");
            };

            return HttpProtocolGeneratorUtils.getTimestampInputParam(
                context, writer, dataSource, member, format);
        }
    }

    /**
     * Given context and a source of data, generate an output value provider for the
     * shape. This may use native types (like generating a datetime for timestamps)
     * converters (like a b64decode) or invoke complex type deserializers to
     * manipulate the dataSource into the proper output content.
     */
    private static class HttpMemberDeserVisitor extends ShapeVisitor.Default<String> {

        private final GenerationContext context;
        private final PythonWriter writer;
        private final String dataSource;
        private final Location bindingType;
        private final MemberShape member;
        private final Format defaultTimestampFormat;

        /**
         * @param context The generation context.
         * @param writer The writer to add dependencies to.
         * @param bindingType How this value is bound to the operation output.
         * @param dataSource The in-code location of the data to provide an output of
         *                   ({@code output.foo}, {@code entry}, etc.)
         * @param member The member that points to the value being provided.
         * @param defaultTimestampFormat The default timestamp format to use.
         */
        HttpMemberDeserVisitor(
            GenerationContext context,
            PythonWriter writer,
            Location bindingType,
            String dataSource,
            MemberShape member,
            Format defaultTimestampFormat
        ) {
            this.context = context;
            this.writer = writer;
            this.dataSource = dataSource;
            this.bindingType = bindingType;
            this.member = member;
            this.defaultTimestampFormat = defaultTimestampFormat;
        }

        @Override
        protected String getDefault(Shape shape) {
            var protocolName = context.protocolGenerator().getName();
            throw new CodegenException(String.format(
                "Unsupported %s binding of %s to %s in %s using the %s protocol",
                bindingType, member.getMemberName(), shape.getType(), member.getContainer(), protocolName));
        }

        @Override
        public String blobShape(BlobShape shape) {
            if (bindingType == PAYLOAD) {
                return dataSource;
            }
            throw new CodegenException("Unexpected blob binding location `" + bindingType + "`");
        }

        @Override
        public String booleanShape(BooleanShape shape) {
            switch (bindingType) {
                case QUERY, LABEL, HEADER -> {
                    writer.addDependency(SmithyPythonDependency.SMITHY_PYTHON);
                    writer.addImport("smithy_python.utils", "strict_parse_bool");
                    return "strict_parse_bool(" + dataSource + ")";
                }
                default -> throw new CodegenException("Unexpected boolean binding location `" + bindingType + "`");
            }
        }

        @Override
        public String byteShape(ByteShape shape) {
            // TODO: perform bounds checks
            return integerShape();
        }

        @Override
        public String shortShape(ShortShape shape) {
            // TODO: perform bounds checks
            return integerShape();
        }

        @Override
        public String integerShape(IntegerShape shape) {
            // TODO: perform bounds checks
            return integerShape();
        }

        @Override
        public String longShape(LongShape shape) {
            // TODO: perform bounds checks
            return integerShape();
        }

        @Override
        public String bigIntegerShape(BigIntegerShape shape) {
            return integerShape();
        }

        private String integerShape() {
            return switch (bindingType) {
                case QUERY, LABEL, HEADER, RESPONSE_CODE -> "int(" + dataSource + ")";
                default -> throw new CodegenException("Unexpected integer binding location `" + bindingType + "`");
            };
        }

        @Override
        public String floatShape(FloatShape shape) {
            // TODO: use strict parsing
            return floatShapes();
        }

        @Override
        public String doubleShape(DoubleShape shape) {
            // TODO: use strict parsing
            return floatShapes();
        }

        private String floatShapes() {
            switch (bindingType) {
                case QUERY, LABEL, HEADER -> {
                    writer.addDependency(SmithyPythonDependency.SMITHY_PYTHON);
                    writer.addImport("smithy_python.utils", "strict_parse_float");
                    return "strict_parse_float(" + dataSource + ")";
                }
                default -> throw new CodegenException("Unexpected float binding location `" + bindingType + "`");
            }
        }

        @Override
        public String bigDecimalShape(BigDecimalShape shape) {
            switch (bindingType) {
                case QUERY, LABEL, HEADER -> {
                    writer.addStdlibImport("decimal", "Decimal", "_Decimal");
                    return "_Decimal(" + dataSource + ")";
                }
                default -> throw new CodegenException("Unexpected bigDecimal binding location `" + bindingType + "`");
            }
        }

        @Override
        public String stringShape(StringShape shape) {
            if ((bindingType == HEADER || bindingType == PREFIX_HEADERS) && shape.hasTrait(MediaTypeTrait.ID)) {
                writer.addStdlibImport("base64", "b64decode");
                return  "b64decode(" + dataSource + ").decode('utf-8')";
            }

            return dataSource;
        }

        @Override
        public String timestampShape(TimestampShape shape) {
            HttpBindingIndex httpIndex = HttpBindingIndex.of(context.model());
            Format format = httpIndex.determineTimestampFormat(member, bindingType, defaultTimestampFormat);
            var source = dataSource;
            if (format == Format.EPOCH_SECONDS) {
                writer.addDependency(SmithyPythonDependency.SMITHY_PYTHON);
                writer.addImport("smithy_python.utils", "strict_parse_float");
                source = "strict_parse_float(" + dataSource + ")";
            }
            return HttpProtocolGeneratorUtils.getTimestampOutputParam(writer, source, member, format);
        }

        @Override
        public String listShape(ListShape shape) {
            if (bindingType != HEADER) {
                throw new CodegenException("Unexpected list binding location `" + bindingType + "`");
            }
            var collectionTarget = context.model().expectShape(shape.getMember().getTarget());
            writer.addImport("smithy_python.httputils", "split_header");
            writer.addDependency(SmithyPythonDependency.SMITHY_PYTHON);
            String split = String.format("split_header(%s or '')", dataSource);;

            // Headers that have HTTP_DATE formatted timestamps may not be quoted, so we need
            // to enable special handling for them.
            if (isHttpDate(shape.getMember(), collectionTarget)) {
                split = String.format("split_header(%s or '', True)", dataSource);
            }

            var targetDeserVisitor = new HttpMemberDeserVisitor(
                context, writer, bindingType, "e.strip()", shape.getMember(), defaultTimestampFormat);
            return String.format("[%s for e in %s]", collectionTarget.accept(targetDeserVisitor), split);
        }

        private boolean isHttpDate(MemberShape member, Shape target) {
            if (target.isTimestampShape()) {
                HttpBindingIndex httpIndex = HttpBindingIndex.of(context.model());
                Format format = httpIndex.determineTimestampFormat(member, bindingType, Format.HTTP_DATE);
                return format == Format.HTTP_DATE;
            }
            return false;
        }
    }
}<|MERGE_RESOLUTION|>--- conflicted
+++ resolved
@@ -196,19 +196,15 @@
         HttpBindingIndex bindingIndex
     ) {
         writer.pushState(new SerializeFieldsSection(operation));
-<<<<<<< HEAD
-        // TODO: map headers from inputs
-        // TODO: write out default http and protocol headers
-        writer.addImport("smithy_python._private.http", "Fields");
-        writer.write("headers = Fields()");
-=======
-        writer.addImport("smithy_python.interfaces.http", "HeadersList", "_HeadersList");
+        writer.addImports("smithy_python._private.http", Set.of("Field", "Fields"));
         writer.write("""
-            headers: _HeadersList = [
-                ${C|}
-                ${C|}
-                ${C|}
-            ]
+            headers = Fields(
+                initial=[
+                    ${C|}
+                    ${C|}
+                    ${C|}
+                ]
+            )
 
             """,
             writer.consumer(w -> writeContentType(context, w, operation)),
@@ -216,7 +212,6 @@
             writer.consumer(w -> writeDefaultHeaders(context, w, operation)));
             serializeIndividualHeaders(context, writer, operation);
             serializePrefixHeaders(context, writer, operation);
->>>>>>> d771a8ef
         writer.popState();
     }
 
