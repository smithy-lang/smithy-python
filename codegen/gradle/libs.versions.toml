[versions]
junit5 = "5.12.1"
smithy = "1.55.0"
test-logger-plugin = "4.0.0"
spotbugs = "6.0.22"
spotless = "7.0.2"
smithy-gradle-plugins = "1.2.0"
<<<<<<< HEAD
dep-analysis = "2.11.0"
jsoup = "1.19.1"
commonmark = "0.15.2"
=======
dep-analysis = "2.12.0"
>>>>>>> 072adf45

[libraries]
smithy-model = { module = "software.amazon.smithy:smithy-model", version.ref = "smithy" }
smithy-codegen = { module = "software.amazon.smithy:smithy-codegen-core", version.ref = "smithy" }
smithy-aws-traits = { module = "software.amazon.smithy:smithy-aws-traits", version.ref = "smithy" }
smithy-aws-endpoints = { module = "software.amazon.smithy:smithy-aws-endpoints", version.ref = "smithy" }
smithy-aws-protocol-tests = { module = "software.amazon.smithy:smithy-aws-protocol-tests", version.ref = "smithy" }
smithy-protocol-test-traits = { module = "software.amazon.smithy:smithy-protocol-test-traits", version.ref = "smithy"}
smithy-waiters = { module = "software.amazon.smithy:smithy-waiters", version.ref = "smithy" }

# Test dependencies
junit-bom = { module = "org.junit:junit-bom", version.ref = "junit5" }
junit-jupiter-api = { module = "org.junit.jupiter:junit-jupiter-api", version.ref = "junit5" }
junit-jupiter-engine = { module = "org.junit.jupiter:junit-jupiter-engine", version.ref = "junit5" }
junit-jupiter-params = { module = "org.junit.jupiter:junit-jupiter-params", version.ref = "junit5" }
junit-platform-launcher = { module = "org.junit.platform:junit-platform-launcher" }

# plugin artifacts for buildsrc plugins
test-logger-plugin = { module = "com.adarshr:gradle-test-logger-plugin", version.ref = "test-logger-plugin" }
spotbugs = { module = "com.github.spotbugs.snom:spotbugs-gradle-plugin", version.ref = "spotbugs" }
spotless = { module = "com.diffplug.spotless:spotless-plugin-gradle", version.ref = "spotless" }
dependency-analysis = { module = "com.autonomousapps:dependency-analysis-gradle-plugin", version.ref = "dep-analysis" }

jsoup = { module = "org.jsoup:jsoup", version.ref = "jsoup" }
commonmark = { module = "com.atlassian.commonmark:commonmark", version.ref ="commonmark" }

[plugins]
smithy-gradle-base = { id = "software.amazon.smithy.gradle.smithy-base", version.ref = "smithy-gradle-plugins" }
smithy-gradle-jar = { id = "software.amazon.smithy.gradle.smithy-jar", version.ref = "smithy-gradle-plugins" }<|MERGE_RESOLUTION|>--- conflicted
+++ resolved
@@ -5,13 +5,9 @@
 spotbugs = "6.0.22"
 spotless = "7.0.2"
 smithy-gradle-plugins = "1.2.0"
-<<<<<<< HEAD
-dep-analysis = "2.11.0"
+dep-analysis = "2.12.0"
 jsoup = "1.19.1"
 commonmark = "0.15.2"
-=======
-dep-analysis = "2.12.0"
->>>>>>> 072adf45
 
 [libraries]
 smithy-model = { module = "software.amazon.smithy:smithy-model", version.ref = "smithy" }
