#  Copyright Amazon.com, Inc. or its affiliates. All Rights Reserved.
#  SPDX-License-Identifier: Apache-2.0

from .environment import EnvironmentCredentialsResolver
from .imds import IMDSCredentialsResolver
from .static import StaticCredentialsResolver
from .credentials_resolver_chain import CredentialsResolverChain

__all__ = (
    "EnvironmentCredentialsResolver",
<<<<<<< HEAD
    "StaticCredentialsResolver",
    "CredentialsResolverChain",
=======
    "IMDSCredentialsResolver",
    "StaticCredentialsResolver",
>>>>>>> f601fcff
)<|MERGE_RESOLUTION|>--- conflicted
+++ resolved
@@ -1,18 +1,13 @@
 #  Copyright Amazon.com, Inc. or its affiliates. All Rights Reserved.
 #  SPDX-License-Identifier: Apache-2.0
-
 from .environment import EnvironmentCredentialsResolver
 from .imds import IMDSCredentialsResolver
 from .static import StaticCredentialsResolver
 from .credentials_resolver_chain import CredentialsResolverChain
 
 __all__ = (
+    "CredentialsResolverChain",
     "EnvironmentCredentialsResolver",
-<<<<<<< HEAD
-    "StaticCredentialsResolver",
-    "CredentialsResolverChain",
-=======
     "IMDSCredentialsResolver",
     "StaticCredentialsResolver",
->>>>>>> f601fcff
 )