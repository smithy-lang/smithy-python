#  Copyright Amazon.com, Inc. or its affiliates. All Rights Reserved.
#  SPDX-License-Identifier: Apache-2.0

<<<<<<< HEAD
__version__: str = "0.1.0"
=======
import importlib.metadata

__version__: str = importlib.metadata.version("smithy-aws-core")
>>>>>>> 7ffb90cc
<|MERGE_RESOLUTION|>--- conflicted
+++ resolved
@@ -1,10 +1,6 @@
 #  Copyright Amazon.com, Inc. or its affiliates. All Rights Reserved.
 #  SPDX-License-Identifier: Apache-2.0
 
-<<<<<<< HEAD
-__version__: str = "0.1.0"
-=======
 import importlib.metadata
 
-__version__: str = importlib.metadata.version("smithy-aws-core")
->>>>>>> 7ffb90cc
+__version__: str = importlib.metadata.version("smithy-aws-core")