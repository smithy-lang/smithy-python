# Copyright Amazon.com, Inc. or its affiliates. All Rights Reserved.
# SPDX-License-Identifier: Apache-2.0
import asyncio
import datetime
from collections.abc import Iterator
from contextlib import contextmanager
from io import BytesIO
from typing import Never, Protocol

from smithy_core.aio.interfaces import AsyncWriter
from smithy_core.codecs import Codec
from smithy_core.exceptions import ExpectationNotMetException
from smithy_core.schemas import Schema
from smithy_core.serializers import (
    InterceptingSerializer,
    SerializeableShape,
    ShapeSerializer,
    SpecificShapeSerializer,
)
from smithy_core.shapes import ShapeType
from smithy_event_stream.aio.interfaces import AsyncEventPublisher

from ..events import EventHeaderEncoder, EventMessage, HEADER_VALUE, Short, Byte, Long
from ..exceptions import InvalidHeaderValue
from . import (
    INITIAL_REQUEST_EVENT_TYPE,
    INITIAL_RESPONSE_EVENT_TYPE,
    get_payload_member,
)
from smithy_core.traits import ErrorTrait, EventHeaderTrait, MediaTypeTrait

_DEFAULT_STRING_CONTENT_TYPE = "text/plain"
_DEFAULT_BLOB_CONTENT_TYPE = "application/octet-stream"


class EventSigner(Protocol):
    """A signer to manage credentials and EventMessages for an Event Stream lifecyle."""

    def sign_event(
        self,
        *,
        event_message: EventMessage,
        event_encoder_cls: type[EventHeaderEncoder],
    ) -> EventMessage: ...


class AWSAsyncEventPublisher[E: SerializeableShape](AsyncEventPublisher[E]):
    def __init__(
        self,
        payload_codec: Codec,
        async_writer: AsyncWriter,
        signer: EventSigner | None = None,
        is_client_mode: bool = True,
    ):
        self._writer = async_writer
        self._signer = signer
        self._serializer = EventSerializer(
            payload_codec=payload_codec, is_client_mode=is_client_mode
        )
        self._closed = False

    async def send(self, event: E) -> None:
        if self._closed:
            raise IOError("Attempted to write to closed stream.")
        event.serialize(self._serializer)
        result = self._serializer.get_result()
        if result is None:
            raise ExpectationNotMetException(
                "Expected an event message to be serialized, but was None."
            )
        if self._signer is not None:
<<<<<<< HEAD
            encoder = self._serializer.event_header_encoder_cls
            result = await self._signer.sign_event(
                event_message=result,
                event_encoder_cls=encoder,
            )
        await self._writer.write(result.encode())
=======
            result = self._signer(result)

        encoded_result = result.encode()
        try:
            await self._writer.write(encoded_result)
        except Exception as e:
            await self.close()
            raise IOError("Failed to write to stream.") from e
>>>>>>> 496aea78

    async def close(self) -> None:
        if self._closed:
            return
        self._closed = True

        if (close := getattr(self._writer, "close", None)) is not None:
            if asyncio.iscoroutine(result := close()):
                await result

    @property
    def closed(self) -> bool:
        return self._closed


class EventSerializer(SpecificShapeSerializer):
    def __init__(
        self,
        payload_codec: Codec,
        is_client_mode: bool = True,
    ) -> None:
        self._payload_codec = payload_codec
        self._result: EventMessage | None = None
        if is_client_mode:
            self._initial_message_event_type = INITIAL_REQUEST_EVENT_TYPE
        else:
            self._initial_message_event_type = INITIAL_RESPONSE_EVENT_TYPE
        self.event_header_encoder_cls = EventHeaderEncoder

    def get_result(self) -> EventMessage | None:
        return self._result

    @contextmanager
    def begin_struct(self, schema: "Schema") -> Iterator[ShapeSerializer]:
        # Event stream definitions are unions. Nothing about the union shape actually
        # matters for the purposes of event stream serialization though, we just care
        # about the specific member we're serializing. So here we yield immediately,
        # and the next time this method is called it'll be by the member that we
        # actually care about.
        #
        # Note that if we're serializing an operation input or output, it won't be a
        # union at all, so this won't get triggered. Thankfully, that's what we want.
        if schema.shape_type is ShapeType.UNION:
            try:
                yield self
            finally:
                return

        headers: dict[str, HEADER_VALUE] = {}

        if ErrorTrait in schema:
            headers[":message-type"] = "exception"
            headers[":exception-type"] = schema.expect_member_name()
        else:
            headers[":message-type"] = "event"
            if schema.member_name is None:
                # If there's no member name, that must mean that the structure is
                # either an input or output structure, and so this represents the
                # initial message.
                headers[":event-type"] = self._initial_message_event_type
            else:
                headers[":event-type"] = schema.member_name

        payload = BytesIO()
        payload_serializer: ShapeSerializer = self._payload_codec.create_serializer(
            payload
        )

        header_serializer = EventHeaderSerializer(headers)

        media_type = self._payload_codec.media_type

        if (payload_member := get_payload_member(schema)) is not None:
            media_type = self._get_payload_media_type(payload_member, media_type)
            if payload_member.shape_type in (ShapeType.BLOB, ShapeType.STRING):
                payload_serializer = RawPayloadSerializer(payload)
            yield EventStreamBindingSerializer(header_serializer, payload_serializer)
        else:
            with payload_serializer.begin_struct(schema) as body_serializer:
                yield EventStreamBindingSerializer(header_serializer, body_serializer)

        payload_bytes = payload.getvalue()
        if payload_bytes:
            headers[":content-type"] = media_type

        self._result = EventMessage(headers=headers, payload=payload_bytes)

    def _get_payload_media_type(self, schema: Schema, default: str) -> str:
        if (media_type := schema.get_trait(MediaTypeTrait)) is not None:
            return media_type.value

        match schema.shape_type:
            case ShapeType.STRING:
                return _DEFAULT_STRING_CONTENT_TYPE
            case ShapeType.BLOB:
                return _DEFAULT_BLOB_CONTENT_TYPE
            case _:
                return default


class EventHeaderSerializer(SpecificShapeSerializer):
    def __init__(self, headers: dict[str, HEADER_VALUE]) -> None:
        self._headers = headers

    def _invalid_state(
        self, schema: "Schema | None" = None, message: str | None = None
    ) -> Never:
        if message is None:
            message = f"Invalid header value type: {schema}"
        raise InvalidHeaderValue(message)

    def write_boolean(self, schema: "Schema", value: bool) -> None:
        self._headers[schema.expect_member_name()] = value

    def write_byte(self, schema: "Schema", value: int) -> None:
        self._headers[schema.expect_member_name()] = Byte(value)

    def write_short(self, schema: "Schema", value: int) -> None:
        self._headers[schema.expect_member_name()] = Short(value)

    def write_integer(self, schema: "Schema", value: int) -> None:
        self._headers[schema.expect_member_name()] = value

    def write_long(self, schema: "Schema", value: int) -> None:
        self._headers[schema.expect_member_name()] = Long(value)

    def write_string(self, schema: "Schema", value: str) -> None:
        self._headers[schema.expect_member_name()] = value

    def write_blob(self, schema: "Schema", value: bytes) -> None:
        self._headers[schema.expect_member_name()] = value

    def write_timestamp(self, schema: "Schema", value: datetime.datetime) -> None:
        self._headers[schema.expect_member_name()] = value


class RawPayloadSerializer(SpecificShapeSerializer):
    def __init__(self, payload: BytesIO) -> None:
        self._payload = payload

    def write_string(self, schema: "Schema", value: str) -> None:
        self._payload.write(value.encode("utf-8"))

    def write_blob(self, schema: "Schema", value: bytes) -> None:
        self._payload.write(value)


class EventStreamBindingSerializer(InterceptingSerializer):
    def __init__(
        self,
        header_serializer: EventHeaderSerializer,
        payload_struct_serializer: ShapeSerializer,
    ) -> None:
        self._header_serializer = header_serializer
        self._payload_struct_serializer = payload_struct_serializer

    def before(self, schema: "Schema") -> ShapeSerializer:
        if EventHeaderTrait in schema:
            return self._header_serializer
        return self._payload_struct_serializer

    def after(self, schema: "Schema") -> None:
        pass<|MERGE_RESOLUTION|>--- conflicted
+++ resolved
@@ -69,15 +69,11 @@
                 "Expected an event message to be serialized, but was None."
             )
         if self._signer is not None:
-<<<<<<< HEAD
             encoder = self._serializer.event_header_encoder_cls
             result = await self._signer.sign_event(
                 event_message=result,
                 event_encoder_cls=encoder,
             )
-        await self._writer.write(result.encode())
-=======
-            result = self._signer(result)
 
         encoded_result = result.encode()
         try:
@@ -85,7 +81,6 @@
         except Exception as e:
             await self.close()
             raise IOError("Failed to write to stream.") from e
->>>>>>> 496aea78
 
     async def close(self) -> None:
         if self._closed:
